--- conflicted
+++ resolved
@@ -42,7 +42,6 @@
 ninja -C out/Default third_party/cld_3/src/src:language_identifier_main
 out/Default/language_identifier_main
 ```
-<<<<<<< HEAD
 
 ### Python
 Included are Python bindings (via Cython). Building the extension does not
@@ -54,10 +53,7 @@
 
 To install the extension, just run `pip install` on the repository.
 
-### Contact
-=======
 ### Bugs and Feature Requests
->>>>>>> 2afbfc6f
 
 Open a [GitHub issue](https://github.com/google/cld3/issues) for this repository to file bugs and feature requests.
 
